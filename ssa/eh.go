--- conflicted
+++ resolved
@@ -166,11 +166,7 @@
 		czero := prog.IntVal(0, prog.CInt())
 		retval := b.Sigsetjmp(jb, czero)
 		if kind != DeferAlways {
-<<<<<<< HEAD
-			rundBlk = self.MakeBlock("")
-=======
-			panicBlk = self.MakeBlock()
->>>>>>> d06146ed
+			panicBlk = self.MakeBlock("")
 		} else {
 			blks = self.MakeBlocks(2)
 			next, panicBlk = blks[0], blks[1]
@@ -244,13 +240,8 @@
 // RunDefers emits instructions to run deferred instructions.
 func (b Builder) RunDefers() {
 	self := b.getDefer(DeferInCond)
-<<<<<<< HEAD
 	blk := b.Func.MakeBlock("")
-	self.runsNext = append(self.runsNext, blk)
-=======
-	blk := b.Func.MakeBlock()
 	self.rundsNext = append(self.rundsNext, blk)
->>>>>>> d06146ed
 
 	b.Store(self.rundPtr, blk.Addr())
 	b.Jump(self.procBlk)
