name: "Setup LLGO Dependencies"
description: "Install all required dependencies for LLGO"
inputs:
  llvm-version:
    description: "LLVM version to install"
    required: true
    default: "19"
  install-llvm:
    description: "Whether to install LLVM"
    required: false
    default: "true"

runs:
  using: "composite"
  steps:
    - name: Install macOS dependencies
      if: runner.os == 'macOS'
      shell: bash
      run: |
        brew update

        # Install LLVM if requested
        if [[ "${{ inputs.install-llvm }}" == "true" ]]; then
          brew install llvm@${{inputs.llvm-version}} lld@${{inputs.llvm-version}}
          brew link --overwrite llvm@${{inputs.llvm-version}} lld@${{inputs.llvm-version}}
          echo "$(brew --prefix llvm@${{inputs.llvm-version}})/bin" >> $GITHUB_PATH
        fi

        # Install common dependencies
        brew install bdw-gc openssl libffi libuv
        brew link --overwrite libffi

        # Install optional deps for demos.
        #
        # NOTE: Keep this list updated as new deps are introduced.
        opt_deps=(
          cjson       # for github.com/goplus/lib/c/cjson
          sqlite      # for github.com/goplus/lib/c/sqlite
        )
        brew install "${opt_deps[@]}"
<<<<<<< HEAD

        brew install python@3.12 || true # for github.com/goplus/lib/py
        brew link --overwrite python@3.12
=======
        
        brew install python@3.12 || true # for github.com/goplus/lib/py
        brew link --overwrite python@3.12

>>>>>>> 9e1b321c
    - name: Install Ubuntu dependencies
      if: runner.os == 'Linux'
      shell: bash
      run: |
        # Install LLVM if requested
        if [[ "${{ inputs.install-llvm }}" == "true" ]]; then
          echo "deb http://apt.llvm.org/$(lsb_release -cs)/ llvm-toolchain-$(lsb_release -cs)-${{inputs.llvm-version}} main" | sudo tee /etc/apt/sources.list.d/llvm.list
          wget -O - https://apt.llvm.org/llvm-snapshot.gpg.key | sudo apt-key add -
          sudo apt-get update
          sudo apt-get install -y llvm-${{inputs.llvm-version}}-dev clang-${{inputs.llvm-version}} libclang-${{inputs.llvm-version}}-dev lld-${{inputs.llvm-version}} libunwind-${{inputs.llvm-version}}-dev libc++-${{inputs.llvm-version}}-dev
          echo "PATH=/usr/lib/llvm-${{inputs.llvm-version}}/bin:$PATH" >> $GITHUB_ENV
        else
          sudo apt-get update
        fi

        # Install common dependencies
        sudo apt-get install -y pkg-config libgc-dev libssl-dev zlib1g-dev libffi-dev libcjson-dev libuv1-dev

        # Install optional deps for demos.
        #
        # NOTE: Keep this list updated as new deps are introduced.
        opt_deps=(
          libcjson-dev   # for github.com/goplus/lib/c/cjson
          libsqlite3-dev # for github.com/goplus/lib/c/sqlite
          python3.12-dev # for github.com/goplus/lib/py
        )
        sudo apt-get install -y "${opt_deps[@]}"
<|MERGE_RESOLUTION|>--- conflicted
+++ resolved
@@ -18,14 +18,14 @@
       shell: bash
       run: |
         brew update
-
+        
         # Install LLVM if requested
         if [[ "${{ inputs.install-llvm }}" == "true" ]]; then
           brew install llvm@${{inputs.llvm-version}} lld@${{inputs.llvm-version}}
           brew link --overwrite llvm@${{inputs.llvm-version}} lld@${{inputs.llvm-version}}
           echo "$(brew --prefix llvm@${{inputs.llvm-version}})/bin" >> $GITHUB_PATH
         fi
-
+        
         # Install common dependencies
         brew install bdw-gc openssl libffi libuv
         brew link --overwrite libffi
@@ -38,16 +38,10 @@
           sqlite      # for github.com/goplus/lib/c/sqlite
         )
         brew install "${opt_deps[@]}"
-<<<<<<< HEAD
-
-        brew install python@3.12 || true # for github.com/goplus/lib/py
-        brew link --overwrite python@3.12
-=======
         
         brew install python@3.12 || true # for github.com/goplus/lib/py
         brew link --overwrite python@3.12
 
->>>>>>> 9e1b321c
     - name: Install Ubuntu dependencies
       if: runner.os == 'Linux'
       shell: bash
@@ -62,7 +56,7 @@
         else
           sudo apt-get update
         fi
-
+        
         # Install common dependencies
         sudo apt-get install -y pkg-config libgc-dev libssl-dev zlib1g-dev libffi-dev libcjson-dev libuv1-dev
 
